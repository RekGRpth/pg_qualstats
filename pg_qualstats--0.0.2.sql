--- conflicted
+++ resolved
@@ -15,12 +15,8 @@
   OUT nodehash    bigint,
   OUT count bigint,
   OUT filter_ratio float8,
-<<<<<<< HEAD
   OUT constant_position int,
-  OUT queryid	 bigint,
-=======
   OUT queryid    bigint,
->>>>>>> 0ed975f1
   OUT constvalue varchar
 )
 RETURNS SETOF record
@@ -39,12 +35,8 @@
   OUT nodehash    bigint,
   OUT count bigint,
   OUT filter_ratio float8,
-<<<<<<< HEAD
   OUT constant_position int,
-  OUT queryid	 bigint,
-=======
   OUT queryid    bigint,
->>>>>>> 0ed975f1
   OUT constvalue varchar,
   OUT rolname text,
   OUT dbname text,
